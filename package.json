--- conflicted
+++ resolved
@@ -13,10 +13,7 @@
   },
   "license": "MIT",
   "dependencies": {
-<<<<<<< HEAD
     "nan": "2.3.3"
-=======
     "nan": "2.2.0"
->>>>>>> a4acc34d
   }
 }